import numpy as np
import matplotlib.pyplot as plt
import numpy.random as random
import scipy.stats as stats
import abc
import scipy.optimize as optimize
from . import lib
from . import util

# cosmology information
from colossus.cosmology import cosmology
from colossus.halo import mass_so

""" 
Variables names:

'mpeak' - Peak Brayn & Norman virial mass (Msun)
'mvir' - Bryan & Norman virial mass (Msun)
'rvir' - Bryan & Norman virial radius (pkpc)
'cvir' - NFW concentration relative to the Bryan & Norman virial radius
'z' redshift
'mstar' - The stellar mass assinged to this halo (Msun)
"""

NIL_RANK = -1

DEFAULT_QUANTILE_EDGES = np.zeros(13)
DEFAULT_QUANTILE_EDGES[1:] = 10**np.linspace(-4, 0, 12)

DEFAULT_R_BINS = np.zeros(102)
DEFAULT_R_BINS[1:] = 10**np.linspace(-2.5, 0, 101)

MIN_PARTICLES_PER_QUANTILE = 10

DEFAULT_CORE_PARTICLES = 30

#########################
# Abstract base classes #
#########################

class ProfileModel(abc.ABC):
    """ AbstractProfile is an abstract base class for galaxy profile models. It
    allows you to convert a half-light radius into an enclosed stellar mass
    profile.
    """
    
    @abc.abstractmethod
    def m_enc(self, m_star, r_half, r):
        """ m_enc returns the enclosed mass profile as a function of 3D radius,
        r. m_star is the asymptotic stellar mass of the galaxy, r_half is the 2D
        half-light radius of the galaxy. Returned masses will be in the same
        units as m_star.
        """
        pass

    @abc.abstractmethod
    def density(self, m_star, r_half, r):
        """ density returns the local density as a function of 3D radius, r.
        m_star is the asymptotic stellas mass of the galaxy, r_hald is the 2D
        half-light radius of the galaxy. Returned masses will be in the same
        units of m_star.
        """
        pass

class RHalfModel(abc.ABC):
    """ RHalfModel is an abstract base class for models of galaxy half-mass
    radii. 
    """
    
    @abc.abstractmethod
    def r_half(self, **kwargs):
        """ r_half returns the half-mass radius of a a galaxy in physical kpc.
        """
        pass

    @abc.abstractmethod
    def var_names(self):
        """ var_names returns the names of the variables this model requires.
        """
        pass

    def trim_kwargs(self, kwargs):
        out = {}
        for key in self.var_names():
            out[key] = kwargs[key]
        return out
    
class MStarModel(abc.ABC):
    """ MStarModel is an abstract base class for models of the Mhalo-Mstar
    relation.
    """

    @abc.abstractmethod
    def m_star(self, **kwargs):
        """ m_star returns the stellar mass of a galaxy in Msun.
        """
        pass

    @abc.abstractmethod
    def var_names(self):
        """ var_names returns the names of the variables this model requires.
        """
        pass

    def trim_kwargs(self, kwargs):
        out = {}
        for key in self.var_names():
            out[key] = kwargs[key]
        return out

class MetallicityModel(abc.ABC):
    """ MetallicityModel is an abstract base class for models of the
    M* - [FE/H] relation.
    """
    @abc.abstractmethod
    def Fe_H(self, **kwargs):
        """ Fe_H returns the 
        """
        pass

    @abc.abstractmethod
    def var_names(self):
        """ var_names returns the names of the variables this model requires.
        """
        pass

    def trim_kwargs(self, kwargs):
        out = {}
        for key in self.var_names():
            out[key] = kwargs[key]
        return out
    
class AbstractRanking(abc.ABC):
    """ AbstractRanking is an abstract base class for various models that 
    rank particles.
    """

    def __init__(self, ranks, core_idx):
        """ ranks is an array of ranks for every particle in the halo. If that
        particle has been accreted by the time of tagging, it should have an
        non-negative integer rank. If the particle hasn't been accreted yet,
        it should be set to NIL_RANK

        core_idx is the index of the core particles of the halo according to
        this ranking scheme.

        quantile_edges are the upper and lower quantile bounds for the each rank
        (i.e. the quantile, q, of a particle in rank i should be in the range
        quantile_edges[i] < q < quantile_edges[i+1]).
        """
        self.ranks = ranks
        self.n_max = np.max(ranks)
        self.core_idx = core_idx
        self.mp_star = np.zeros(len(ranks))
        
        self.idx = None
        self.x = None
        self.v = None
        self.xc = None
        self.vc = None
        
    def load_particles(self, x, v, idx):
        """ load_particles loads paritcle properties into the ranking. Must
        be called before mp_star() or either of the core functions. v may be
        None unless you call a later method which works with velocities (i.e.
        core_v)
        """
        self.x = np.copy(x)
        if v is not None:
            self.v = np.copy(v)
        else:
            self.v = None
        self.idx = idx

        self.xc = self.core_x()
        for dim in range(3): self.x[:,dim] -= self.xc[dim]
        
        if self.v is not None:
            self.vc = self.core_v()
            for dim in range(3): self.v[:,dim] -= self.vc[dim]

    def core_x(self):
        """ core_x returns the position of the halo core. You must have called
        load_particles() first.
        """
        if self.x is None: raise ValueError("x not set")
        core = self.x[np.searchsorted(self.idx, self.core_idx)]
        return np.median(core, axis=0)
        
    def core_v(self):
        """ core_v returns the velocity of the halo core. You must have called
        load_particles() first with a non-None argument for v.
        """
        if self.v is None: raise ValueError("v not set")
        
        core = self.v[np.searchsorted(self.idx, self.core_idx)]
        return np.median(core, axis=0)
        
    def set_mp_star(self, rvir, profile_model, r_half, m_star,
                    r_bins=DEFAULT_R_BINS):
        r = np.sqrt(np.sum(self.x**2, axis=1))/rvir
        M = ranked_np_profile_matrix(self.ranks, self.idx, r, r_bins)
        n = M.shape[1]

        m_star_enc_target = profile_model.m_enc(
            m_star, r_half, r_bins[1:]*rvir)
        
        dm_star_enc_target = np.zeros(len(m_star_enc_target))
        dm_star_enc_target[1:] = m_star_enc_target[1:] - m_star_enc_target[:-1]
        dm_star_enc_target[0] = m_star_enc_target[0]

        res = optimize.lsq_linear(
            M, dm_star_enc_target, bounds=(np.zeros(n), np.inf*np.ones(n))
        )
        self.mp_star_table = res.x

        self.mp_star[self.idx] = self.mp_star_table[self.ranks[self.idx]]
        is_nil = self.ranks[self.idx] == NIL_RANK
        self.mp_star[self.idx[is_nil]] = 0

        mp_star_tot = np.sum(self.mp_star)
        if mp_star_tot == 0:
            correction_frac = 1.0
        else:
            correction_frac = m_star/np.sum(self.mp_star)
        self.mp_star *= correction_frac
        self.mp_star_table *= correction_frac
        
        return self.mp_star

    def ranked_halfmass_radius(self):
        """ ranked_halfmass_radii returns an array of the current half-mass
        radii of each rank bin in pkpc.
        """
        r = np.sqrt(np.sum(self.x**2, axis=1))

        rhalf = np.zeros(self.n_max+1)
        for i in range(self.n_max+1):
            rhalf[i] = np.median(r[self.ranks[self.idx] == i])
            
        return rhalf

    def relaxation_time(self, mp, eps):
        """ relaxation_time returns the relaxation time in Gyr of each particle
        in the halo, assuming that it is on a circular orbit. mp and eps are in
        Msun and pkpc, respectively.
        """
        
        r = np.sqrt(np.sum(self.x**2, axis=1))
        
        order = np.argsort(r)
        Nr = np.zeros(len(r))
        Nr_sort = np.arange(len(Nr)) + 1
        Nr[order] = Nr_sort

        t_orb = t_orbit(Nr*mp, r)
        t_relax = t_relax_t_orbit(Nr, r, eps)*t_orb

        return t_relax
    
    def ranked_relaxation_time(self, mp, eps):
        """ ranked_relaxation_times returns an array of the relaxation times of
        each rank bin in Gyr. Ranks begin expanding when 0.18*t_relax has
        passed.
        """

        t_relax = self.relaxation_time(mp, eps)
        mean_t_relax = np.zeros(self.n_max+1)
        for i in range(len(mean_t_relax)):
            mean_t_relax[i] = np.mean(t_relax[self.ranks[self.idx] == i])
        
        return mean_t_relax
    
##################################
# Specific Model Implementations #
##################################

    
class PlummerProfile(ProfileModel):
    """ PlummerProfile models a galaxy's mass distribution as a Plummer sphere.
    """
    def m_enc(self, m_star, r_half, r):
        """ m_enc returns the enclosed mass profile as a function of 3D radius,
        r. m_star is the asymptotic stellar mass of the galaxy, r_half is the 2D
        half-light radius of the galaxy. Returned masses will be in the same
        units as m_star.
        """
        a = r_half
        return m_star*r**3 /(r**2 + a**2)**1.5
    
    def density(self, m_star, r_half, r):
        """ density returns the local density as a function of 3D radius, r.
        m_star is the asymptotic stellas mass of the galaxy, r_hald is the 2D
        half-light radius of the galaxy. Returned masses will be in the same
        units of m_star.
        """
        a = r_half
        return 3*m_star/(4*np.pi*a**3) * (1 + r**2/a**2)**(-5/2)
    
class Nadler2020RHalf(RHalfModel):
    """ Nadler20202RHalf models galaxies according to the z=0 size-mass relation
    in Nadler et al. 2020. (https://arxiv.org/abs/1912.03303)

    This is calibrated by fitting a galaxy-halo model to Milky Way satellites.
    """
    
    def __init__(self, A=27e-6, n=1.07, R0=10e-3, sigma_log_R=0.63):
        """ The constructor for Nadler2020RHalf allows you to change the
        parameters of the fit. Please consult the paper for discussion on what
        these parameters mean. This allows you to sample the posterior
        distribution for these parameters.
        """
        self.A = A
        self.n = n
        self.R0 = R0
        self.sigma_log_R = sigma_log_R

    def r_half(self, no_scatter=False, **kwargs):
        """ r_half returns the half-mass radius of a a galaxy in physical kpc.
        Required keyword arguments:
         - rvir
        """
        # inputs and outputs are in pMpc (no h).
        log_R = np.log10(self.A * (rvir/self.R0)**self.n)
        if no_scatter:
            return 10**log_R
        else:
            log_scatter = self.sigma_log_R*random.normal(
                0, 1, size=np.shape(rvir))
            return 10**(log_R + log_scatter)

    def var_names(self):
        """ var_names returns the names of the variables this model requires.
        """
        return ["rvir"]


class FixedRHalf(RHalfModel):
    def __init__(self, ratio=0.015):
        self.ratio = ratio

    def r_half(self, no_scatter=False, rvir=None):
        return rvir*self.ratio

    def var_names(self):
        return ["rvir"]

class Jiang2019RHalf(RHalfModel):
    """ Jiang2019Rhalf models galaxies according to the z-dependent size-mass
    relation in Jiang et al. 2019 (https://arxiv.org/abs/1804.07306; Appendix
    D). This model is fit to   galaxies in NIHAO/VELA and has been rescaled
    to  match the noramlization of the z-dependence seen in GAMA+CANDLES when
    combined with abundance matching (Somerville et al. 2018;
    https://arxiv.org/abs/1701.03526; M* > 1e8 Msun).
    """
    def __init__(self, sigma_log_R=0.2):
        """ The constructor for Jiang2019RHalf allows you to change the
        intrinsic scatter in the relation. I eyeballed sigma_log_R at 0.2 from
        their plots, so this value in particular is worth modifying.
        """
        # I eyeballed the 0.2 from their plots.
        self.sigma_log_R = sigma_log_R
    
    def r_half(self, rvir=None, cvir=None, z=None, no_scatter=False):
        """ r_half returns the half-mass radius of a a galaxy in physical kpc.
        Required keyword arguments:
         - rvir
         - cvir
         - z
        """
        if rvir is None: raise ValueError("rvir not supplied")
        if cvir is None: raise ValueError("cvir not supplied")
        if z is None: raise ValueError("z not supplied")
        
        # From Appendix D
        fz = 0.02*(1 + z)**-0.2
        R = fz * (cvir/10)**-0.7 * rvir
        log_scatter = self.sigma_log_R*random.normal(0, 1, size=np.shape(rvir))
        if not no_scatter:
            return 10**(np.log10(R) + log_scatter)
        else:
            return R

    def var_names(self):
        """ var_names returns the names of the variables this model requires.
        """
        return ["rvir", "cvir", "z"]

class Carlsten2021RHalf(RHalfModel):
    """ Carlsten2022RHalf models galaxies according to a z=0 size-mass relation
    calibrated off of observations in the local volume.
    (https://arxiv.org/pdf/2105.03435.pdf) (10^5.5 Msun < M* < 10^8.5 Msun).
    """
    def __init__(self, sigma_log_R=0.181, a=1.071, b=0.247):
        """ The constructor for Carlsten2021RHalf is just a power law with 
        log-normal scatter that lets yuo
        """
        self.sigma_log_R = sigma_log_R
        self.a = a
        self.b = b
    
    def r_half(self, rvir=None, cvir=None, z=None, no_scatter=False):
        """ r_half returns the half-mass radius of a a galaxy in physical kpc.
        Required keyword arguments:
         - mstar
        """
        R = 10**(self.a + self.b*np.log10(0.247))
        log_scatter = self.sigma_log_R*random.normal(0, 1, size=np.shape(rvir))
        if not no_scatter:
            return 10**(np.log10(R) + log_scatter)
        else:
            return R


    def var_names(self):
        """ var_names returns the names of the variables this model requires.
        """
        return ["mstar"]

class Kirby2013Metallicity(MetallicityModel):
    """ Kirby2013Metallicity models galaxy metallicity according to the
    z-agnostic fit in Kirby et al. 2013 (https://arxiv.org/pdf/1310.0814.pdf;
    Equation 4).
    """
    def __init__(self, sigma_Fe_H=0.17, Fe_H_dist_width=0.3):
        """ The constructor for Kirby2013Metallicity allows you to change the
        intrinsic scatter in the relation.
        """
        self.sigma_Fe_H = sigma_Fe_H
        self.Fe_H_dist_width = Fe_H_dist_width
    
    def Fe_H(self, n_part, mstar=None, no_scatter=False):
        """ Fe_H returns the metallicity of a given galaxy.
        Required keyword arguments:
         - mstar
        """
        if mstar is None: raise ValueError("mstar not supplied")
        
        Fe_H_mean = -1.69 + 0.30*np.log10(mstar/1e6)
        scatter_mean = self.sigma_Fe_H*random.normal(0,1,size=np.shape(mstar))
        if not no_scatter:
            Fe_H_mean = Fe_H_mean + scatter_mean

        return random.normal(Fe_H_mean, self.Fe_H_dist_width, size=n_part)


    def var_names(self):
        """ var_names returns the names of the variables this model requires.
        """
        return ["mstar"]
    
class UniverseMachineMStarFit(MStarModel):
    def m_star(self, mpeak=None, z=None, no_scatter=False):
        """
         Required keyword arguments:
         - rvir
         - cvir
         - z
        """

        if mpeak is None: raise ValueError("mpeak not supplied")
        if z is None: raise ValueError("z not supplied")
        
        mpeak = mpeak
        
        a = 1/(1 + z)

        e0 = -1.435
        al_lna = -1.732

        ea = 1.831
        alz = 0.178

        e_lna = 1.368
        b0 = 0.482

        ez = -0.217
        ba = -0.841

        m0 = 12.035
        bz = -0.471

        ma = 4.556
        d0 = 0.411

        m_lna = 4.417
        g0 = -1.034

        mz = -0.731
        ga = -3.100

        al0 = 1.963
        gz = -1.055

        ala = -2.316
        
        log10_M1_Msun = m0 + ma*(a-1) - m_lna*np.log(a) + mz*z
        e = e0 + ea*(a - 1) - e_lna*np.log(a) + ez*z
        al = al0 + ala*(a - 1) - al_lna*np.log(a) + alz*z
        b = b0 + ba*(a - 1) + bz*z
        d = d0
        g = 10**(g0 + ga*(a - 1) + gz*z)

        x = np.log10(mpeak/10**log10_M1_Msun)
<<<<<<< HEAD

        #al = 2
=======
>>>>>>> 634a4275
        
        log10_Ms_M1 = (e - np.log10(10**(-al*x) + 10**(-b*x)) +
                       g*np.exp(-0.5*(x/d)**2))
                       
        log10_Ms_Msun = log10_Ms_M1 + log10_M1_Msun

        if not no_scatter:
            log_scatter = 0.2*random.normal(0, 1, size=np.shape(mpeak))
            log10_Ms_Msun += log_scatter
        
        Ms = 10**log10_Ms_Msun
        
        return Ms
    
    def var_names(self):
        """ var_names returns the names of the variables this model requires.
        """
        return ["mpeak", "z"]
    

class RadialEnergyRanking(AbstractRanking):
    def __init__(self, params, x, v, idx, n_max,
                 core_particles=DEFAULT_CORE_PARTICLES,
                 quantile_edges=DEFAULT_QUANTILE_EDGES):
        """ Takes mp (Msun; may be a scalar), x (pkpc), v (pkm/s), idx (the
        index into the full particle array), and n_max (the number of particles
        in the full particle arrays).
        
        only_tag may be set so that only a subset of particles may be tagged
        (e.g. early-accreted particles).
        """        
        (self.rmax, self.vmax,
         self.pe_vmax2, self.order) = profile_info(params, x)

        self.ke_vmax2 = 0.5*np.sum(v**2, axis=1) / self.vmax**2
        self.E_vmax2 = self.ke_vmax2 + self.pe_vmax2

        core_q = min(core_particles / len(self.E_vmax2), 1)
        core_E_vmax2 = np.quantile(self.E_vmax2, core_q)
        
        core_idx = idx[self.E_vmax2 <= core_E_vmax2]

        E_edges = np.linspace(-10, 0, 41)
        quantile_edges = [np.sum(self.E_vmax2< E_edges[i])/
                          len(self.E_vmax2) for i in range(len(E_edges))]

        ranks, self.E_edges = rank_by_quantile(
            quantile_edges, self.E_vmax2, idx, n_max)
    
        super(RadialEnergyRanking, self).__init__(ranks, core_idx)
        
#################################
# General classes and functions #
#################################

def tag_stars(sim_dir, galaxy_halo_model, star_snap=None, E_snap=None,
              target_subs=None):
    # Basic simulation information
    param = lib.simulation_parameters(sim_dir)
    h, hist = lib.read_subhalos(sim_dir)
    h_cmov, _ = lib.read_subhalos(sim_dir, comoving=True)
    c = lib.read_cores(sim_dir)
    scale = lib.scale_factors(sim_dir)

    if target_subs is None:
        # Don't read in the host: wouldn't make sense.
        target_subs = np.arange(1, len(h), dtype=int)

    if 0 in target_subs:
        raise ValueError("Cannot do star-tagging on the central halo. " + 
                         "Remove 0 from the target_subs array.")

    # Set the optional arguments to their default values
    if star_snap is None:
        # Match profiles at the snapshot when the subhalo first crosses the
        # virial radius.
        star_snap = hist["first_infall_snap"]
    if E_snap is None:
        E_snap = np.zeros(len(h), dtype=int)
        for i in target_subs:
            # Look back an eighth of an orbital time, or to the half-mass
            # scale, whichever is later.
            if star_snap[i] == 0:
                raise ValueError(("Subhalo %d has a star-tagging snapshot " + 
                                  "of 0. Either change star_snap for " + 
                                  "this subhalo or remove it from " + 
                                  "target_subs") % i)
            E_snap[i] = look_back_orbital_time(
                param, scale, star_snap[i], 0.125, h[i,:], 0.5)

    # Set up buffers and shared information for I/O.

    # Total number of particles in each snapshot
    n_max = np.zeros(len(h), dtype=int)
    # The indices of the particles stored at the two stages. They get trimmed
    # down to only the valid and self-owned particles.
    idx_star, idx_E = [None]*len(h), [None]*len(h)
    # Position and velocity information for the different particles.
    x_star, x_E, v_E = [None]*len(h), [None]*len(h), [None]*len(h)
    # Shared information across snapshots.
    part_info = lib.ParticleInfo(sim_dir)

    for snap in range(param["n_snap"]):
        # If nobody needs this snapshot, don't read it in.
        if (snap not in E_snap[target_subs] and
            snap not in star_snap[target_subs]): continue

        # Work out which objects we actually need to read in this snapshot.
        star_ok = np.zeros(len(h), dtype=bool)
        E_ok = np.zeros(len(h), dtype=bool)
        star_ok[target_subs], E_ok[target_subs] = True, True
        star_ok = star_ok & (star_snap == snap)
        E_ok = E_ok & (E_snap == snap)
        i_star, i_E = np.where(star_ok)[0], np.where(E_ok)[0]

        # Read in data.
        host, a_z = h_cmov[0,snap], scale[snap]

        # Add information at the snapshot stellar masses are assigned
        for i in i_star:
            ok = lib.read_particles(
                part_info, sim_dir, snap, "valid", owner=i)
            x = lib.read_particles(
                part_info, sim_dir, snap, "x", owner=i)
            v = lib.read_particles(
                part_info, sim_dir, snap, "v", owner=i)

            idx_star[i] = np.where(ok)[0]
            sx = h[i,snap]["x"]
            x_star[i] = util.set_units_x(x[ok], host, a_z, param) - sx
            n_max[i] = len(x)

        # Add information at the snapshot energies are measured
        for i in i_E:
            ok = lib.read_particles(
                part_info, sim_dir, snap, "valid", owner=i)
            x = lib.read_particles(
                part_info, sim_dir, snap, "x", owner=i)
            v = lib.read_particles(
                part_info, sim_dir, snap, "v", owner=i)

            idx_E[i] = np.where(ok)[0]
            sx, sv = h[i,snap]["x"], h[i,snap]["v"]

            x_E[i] = util.set_units_x(x[ok], host, a_z, param) - sx
            v_E[i] = util.set_units_v(v[ok], host, a_z, param) - sv

    # Finally, assign stellar masses and create ranking objects for each halo.
    mp_star, ranks = [None]*len(h), [None]*len(h)

    r_half, m_star = np.ones(len(h))*-1, np.ones(len(h))*-1
    Fe_H = [None]*len(h)
    for i in target_subs:
        ranks[i] = RadialEnergyRanking(
            param, x_E[i], v_E[i], idx_E[i], n_max[i])
        ranks[i].load_particles(x_star[i], None, idx_star[i])

        # It's some tiny subhalo that Rockstar made a mistake on. Doesn't have
        # any bins with more than 10 particles in them.
        if np.max(ranks[i].ranks) == -1:
            mp_star[i] = np.zeros(len(ranks[i].ranks))
            Fe_H[i] = np.zeros(len(ranks[i].ranks))
            continue

        kwargs = galaxy_halo_model.get_kwargs(
            param, scale, h[i], star_snap[i])

        (mp_star[i], m_star[i], r_half[i],
         Fe_H[i]) = galaxy_halo_model.set_mp_star(
            ranks[i], kwargs)

    return mp_star, ranks, m_star, r_half, Fe_H


def old_tag_stars(base_dir, params, galaxy_halo_model, mergers, halo_idx, tag_snap,
              E_snap=None):
    """ tag_stars returns an array of star particle masses and an object
    that implements AbstractRanking (for core-tracking purposes) of the
    specified subhalo.

    base_dir is the base directory of the simulation output, galaxy_halo_model
    is a GalaxyHaloModel instance, mergers is the second result of
    lib.read_mergers(), halo_idx is the index of the halo within mergers, and
    tag_snap is the snapshot where star particles will be tagged. If you'd like
    to force default_tag to measure energies at a specific snapshot, you can do
    that with E_snap.
    """
    halo = mergers[halo_idx]
    scale = lib.scale_factors(base_dir)
    
    star_tag_snap = tag_snap
    if E_snap is None:
        E_tag_snap = look_back_orbital_time(
            params, scale, star_tag_snap, 0.125, halo, 0.5)
    else:
        E_tag_snap = E_snap
        
    x_star = lib.read_particles(base_dir, star_tag_snap, halo_idx, ["x"])
    x_E, v_E = lib.read_particles(base_dir, E_tag_snap, halo_idx, ["x", "v"])
    n_max = len(x_E)

    x_E, v_E, idx_E = clean_particles(
        params, x_E, v_E, mergers[halo_idx,E_tag_snap],
        scale[E_tag_snap]
    )
    x_star, _, idx_star = clean_particles(
        params, x_star, None, mergers[halo_idx,star_tag_snap],
        scale[star_tag_snap]
    )
    
    ranks = RadialEnergyRanking(params, x_E, v_E, idx_E, n_max)
    ranks.load_particles(x_star, None, idx_star)

    kwargs = galaxy_halo_model.get_kwargs(
        params, scale, mergers[halo_idx], star_tag_snap)
    mp_star = galaxy_halo_model.set_mp_star(ranks, kwargs)
    
    return mp_star, ranks
    
def look_back_orbital_time(params, scale, snap, dt_orbit, halo, min_mass_frac):
    """ look_back_orbital_time returns the snapshot of the time which has
    experienced dt_orbit orbital times before the given snapshot, snap. To
    protect against looking back too far, you may specify a maximum amount that
    the halo can grow between the look-back snapshot. halo is an object from
    the subhalos.dat file.
    """
    cosmo = cosmology.setCosmology("", lib.colossus_parameters(params))
    
    z = 1/scale - 1
    age = cosmo.age(z)
    T_orbit = mass_so.dynamicalTime(z, "vir", "orbit")
    
    dT = (age - age[snap])
    dT_orbit = dT/T_orbit

    orbit_start = np.searchsorted(dT_orbit, -dt_orbit)

    if snap == orbit_start: return snap

    for snap_start in range(snap, orbit_start, -1):
        if halo["mvir"][snap_start-1] < min_mass_frac*halo["mvir"][snap]:
            break

    return snap_start
            

class GalaxyHaloModel(object):
    def __init__(self, m_star_model, r_half_model, profile_model, metal_model,
                 no_scatter=False):
        """ GalaxyHaloModel requires a model for the M*-Mhalo relation,
        m_star_model, a model for how the projected half-mass radius and Mhalo
        are related, and a model for the halo profile, profile_model. These
        should be types that inherit from AbstractMstarModel,
        AbstractRHalfModel, AbstractProfileModel, and AbstractMetallicityModel
        respectively.

        If you'd like to remove scatter from your model, set no_scatter=True.
        """
        self.m_star_model = m_star_model
        self.r_half_model = r_half_model
        self.profile_model = profile_model
        self.metal_model = metal_model
        self.no_scatter = no_scatter
        
    def set_mp_star(self, ranks, kwargs, r_half=None, m_star=None, Fe_H=None):
        """ set_mp_star sets the stellar masses of a halo's dark matter
        particles given their positions relative to the halo center, and
        ranking, ranks (type: inherits from AbstractParticleRanking). This
        function accepts the same keyword arguments as its m_star_model and
        r_half_model arguments. You may also fix the half-mass radius and
        stellar mass to whatever you want with r_half (units: pkpc) and m_star
        (units: Msun).
        
        This function also returns the M_star, r_half, and [Fe/H] values that
        it assigned to the halo.
        """
        if m_star is None:
            check_var_names(kwargs, self.m_star_model)
            m_star = self.m_star_model.m_star(
                no_scatter=self.no_scatter,
                **self.m_star_model.trim_kwargs(kwargs))

        kwargs["mstar"] = m_star

        if r_half is None:
            check_var_names(kwargs, self.r_half_model)
            r_half = self.r_half_model.r_half(
                no_scatter=self.no_scatter,
                **self.r_half_model.trim_kwargs(kwargs))
            
        mp_star = ranks.set_mp_star(kwargs["rvir"], self.profile_model,
                                    r_half, m_star)


        if Fe_H is None:
            check_var_names(kwargs, self.metal_model)
            Fe_H = self.metal_model.Fe_H(
                len(mp_star), no_scatter=self.no_scatter,
                **self.metal_model.trim_kwargs(kwargs))

        return mp_star, m_star, r_half, Fe_H
    
    def var_names(self):
        """ var_names returns the names of the variables this model requires.
        """
        r_half_names = self.r_half_model.var_names()
        m_star_names = self.m_star_model.var_names()
        
        out_dict = { }
        for i in range(len(r_half_names)):
            out_dict[r_half_names[i]] = None
        for i in range(len(m_star_names)):
            out_dict[m_star_names[i]] = None

        if "rvir" not in out_dict: out_dict["rvir"] = None
            
        return sorted(list(out_dict.keys()))

    def get_kwargs(self, params, scale, halo, snap):
        """ get_kwargs creates the kwargs that that are needed for a call to
        set_mp_star.
        """
        h100 = params["h100"]
        
        z = 1/scale[snap] - 1
        
        var_names = self.var_names()

        kwargs = { }
        
        for i in range(len(var_names)):
            if var_names[i] == "z":
                kwargs["z"] = z
                continue

            if var_names[i] == "mpeak":
                x = np.max(halo["mvir"][:snap+1])
            else:
                x = halo[snap][var_names[i]]
            
            kwargs[var_names[i]] = x

        return kwargs
    
def check_var_names(kwargs, model):
    """ check_var_names checks whether kwargs contains all the arguments that
    model requires.
    """
    model_names = model.var_names()
    for i in range(len(model_names)):
        if model_names[i] not in kwargs:
            raise ValueError(("The variable '%s' is required, but was not " +
                              "given as an argument to set_mp_star.") %
                             model_names[i])
    
        
def clean_particles(params, x, v, s, scale, ok=None):
    """ clean_particles performs various normalizing and centering operations
    on particle positions and velocities. x and v are the positions and
    velocities of the particles in Gadget code units (cMpc/h, ckm/s). h is a
    halo from a merger.dat file. h100 is H0 / (100 km/s/Mpc) and scale is the
    scale factor. vp can be None and will be ignored if so.

    Returns x_clean, v_clean, idx. Particles that have not yet been accreted
    or which are False in the ok array will be removed. x_clean are centered
    on the halo and in units of pkpc. v_clean are also centered on the halo and
    are in units of pkm/s. idx is the indices of x_clean and v_clean in the
    original x and v arrays.
    """

    h100 = params["h100"]
    
    if ok is None:
        ok = x[:,0] > 0
    else:
        ok = ok & (x[:,0] > 0)

    x = np.copy(x)
    if v is not None: v = np.copy(v)
        
    for dim in range(3):
        if v is not None:
            v[:,dim] *= np.sqrt(scale)
            v[:,dim] -= s["v"][dim]
        x[:,dim] -= s["x"][dim]
        x[:,dim] *= scale
        
    idx = np.arange(len(x))
    x, idx = x[ok], idx[ok]
    if v is not None:
        v = v[ok]

    return 1e3*x/h100, v, idx

def v_circ(m, r):
    """ v_circ returns the circular velocity (in km/s) for a given mass (Msun)
    and radius (pkpc)
    """
    return 655.8 * (m/1e14)**0.5 * (r/1e3)**-0.5

def rmax_vmax(params, x, ok=None, bins=300):
    eps = params["eps"]/params["h100"]
    mp, h100 = params["mp"], params["h100"]
    mp /= h100
    
    if ok is None:
        r = np.sqrt(np.sum(x**2, axis=1))
    else:
        r = np.sqrt(np.sum(x[ok]**2, axis=1))

    log_r_min = np.log10(params["eps"]/params["h100"])
    r[r < eps/10] = eps/10
    log_r_max = np.log10(np.max(r))
    d_log_r = (log_r_max - log_r_min)/bins

    log_r = np.log10(r)
    ri = np.asarray(np.floor(((log_r - log_r_min)/d_log_r)), dtype=int)
    ri[ri < -1] = -1
    ri += 1
    
    n = np.bincount(ri)
    mass = np.cumsum(n*mp)
    r = 10**(np.arange(len(n))*d_log_r + log_r_min)
    Vr = v_circ(mass, r)
    
    i_max = np.argmax(Vr) 
    return r[i_max], Vr[i_max]


def profile_info(params, x, ok=None, order=None):
    """ profile_info returns basic information about the spherically averaged
    profile of a halo. x is the the position of particles (pkpc) relative to
    the halo center, mp is the particle mass[es] (Msun), and ok flags 
    which particles should be used ignored (e.g. if you're iteratively removing
    particles after unbinding). Set to None if not needed.

    returns r_max, v_max, PE/Vmax, and the order of particles according to
    their radii.
    """

    mp, h100 = params["mp"], params["h100"]
    mp /= h100
    
    r = np.sqrt(np.sum(x**2, axis=1))

    if ok is not None:
        r[np.isnan(r)] = np.max(r[~np.isnan(r)])
    
    if order is None: order = np.argsort(r)
    if ok is not None and np.sum(ok) == 0:
        return 0.0, 0.0, np.zeros(len(x)), order
    
    r_sort = np.sqrt(r[order]**2 + (params["eps"])**2)
    dm = np.ones(len(r_sort))*mp
    if ok is not None: dm[~ok] = 0
    m_enc = np.cumsum(dm[order])

    np.sum(np.isnan)
    v_rot = v_circ(m_enc, r_sort)
    i_max = np.argmax(v_rot)
    rmax, vmax = r_sort[i_max], v_rot[i_max]
    
    dW = np.zeros(len(m_enc))

    dr = r_sort[1:] - r_sort[:-1]
    dr[dr == 0] = np.finfo(dr.dtype).eps
    r_scaled = (r_sort[1:]*r_sort[:-1]) / dr
    dW[:-1] = v_circ(m_enc[:-1], r_scaled)**2

    # I don't think this is true when there's a tidal radius. Come back to this
    # later.
    vesc_lim = v_circ(m_enc[-1], r_sort[-1]) * np.sqrt(2)

    W = (np.cumsum(dW[::-1])[::-1] + 2*vesc_lim**2)/vmax**2
    out = np.zeros(len(W))
    out[order] = W
    
    return rmax, vmax, -out, order

def rank_by_quantile(quantiles, x, idx, n_max):
    """ rank_by_quantile breaks the paritcles represented by x (any value) and
    idx (index within the full set of particles, of length n_max). quantiles
    gives the upper and lower quantile edges for each rank.
    """
    q = np.quantile(x, quantiles)
    valid_edges = np.zeros(len(q), dtype=bool)
    ranks = np.ones(n_max, dtype=int)*NIL_RANK

    n_valid_edges, curr_rank = 0, 0
    for i in range(len(q) - 1):
        ok = (ranks[idx] == -1) & (x < q[i+1])
        if np.sum(ok) < MIN_PARTICLES_PER_QUANTILE: continue
        ranks[idx[ok]] = curr_rank
        curr_rank += 1
        
        valid_edges[i+1] = True
        if n_valid_edges == 0: valid_edges[i] = True
        n_valid_edges += 1
        
    return ranks, q[valid_edges]

def accreted_early(curr_snap, accrete_snap, f_accrete):
    accreted_so_far = accrete_snap <= curr_snap
    mid_snap = np.quantile(accrete_snap[accreted_so_far], f_accrete)
    return accrete_snap <= mid_snap

def t_relax_t_orbit(Nr, r, eps):
    return Nr/4 * (np.log(r**2/eps**2 + 1) +
                   eps**2-2*r**2/(3*(eps**2+r**2)) -
                   np.log(3/2))**-1

def t_orbit(Mr, r):
    return 7.5 * (r/40)**1.5 * (1e10/Mr)**0.5

def ranked_np_profile_matrix(ranks, idx, r, bins):
    n_rank = 1 + np.max(ranks)
    n_bins = len(bins)

    M = np.zeros((n_bins-1, n_rank))

    for i in range(n_rank):
        ri = r[ranks[idx] == i]
        N, _ = np.histogram(ri, bins=bins)
        #M[:,i] =  np.cumsum(N)
        M[:,i] = N
        
    return M<|MERGE_RESOLUTION|>--- conflicted
+++ resolved
@@ -502,12 +502,7 @@
         g = 10**(g0 + ga*(a - 1) + gz*z)
 
         x = np.log10(mpeak/10**log10_M1_Msun)
-<<<<<<< HEAD
-
-        #al = 2
-=======
->>>>>>> 634a4275
-        
+      
         log10_Ms_M1 = (e - np.log10(10**(-al*x) + 10**(-b*x)) +
                        g*np.exp(-0.5*(x/d)**2))
                        
