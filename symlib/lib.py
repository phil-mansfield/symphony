import array
import struct
import numpy as np
import os
import os.path as path
import scipy.interpolate as interpolate
import numpy.random as random

""" SUBHALO_DTYPE is the numpy datatype used by the main return value of
read_subhalos(). Positions and distances are in comvoing Mpc/h, velocities are
physical peculiar velocities, and masses are in Msun/h.
"""
SUBHALO_DTYPE = [("id", "i4"), ("mvir", "f4"), ("vmax", "f4"), ("rvmax", "f4"),
                 ("x", "f4", (3,)), ("v", "f4", (3,)), ("ok", "?"),
                 ("rvir", "f4"), ("cvir", "f4")]

""" HISTORY_DTYPE is a numpy datatype representing data about a subhalo which 
is indepdent of time, such as the maximum mass that it takes on, its merger
snapshot, and its locaiton in the full merger tree file.

 - The main branch of a given halo within the depth-first merger tree can be 
   found with x[start:end].
 - is_real: false if a halo is definitely a numerical artefact (e.g. if it's
   already a subhalo in its first snapshot).
 - is_disappear: true if the subhalo disappears without merging. This is also
   bad and probably means the thing is a numerical artefact.
 - is_main_sub: true is the halo was ever a subhalo of the zoom-in box's main 
   halo (includes splashback subhaloes).
 - preprocess: the index of the branch of the largest halo that hosted this 
   halo before it became a subhalo of the main halo. If the halo was never a
   subhalo of the main halo, this is just the index of largest halo to have
   every hosted this halo. If no other halo every hosted this halo before
   it entered Rvir of the main halo, this is -1. Includes splashback subhaloes
   and doesn't include collisions between subhaloes once they've already been
   accreted.
"""
HISTORY_DTYPE = [("mpeak", "f4"), ("vpeak", "f4"), ("merger_snap", "i4"),
                 ("merger_ratio", "f4"),
                 ("start", "i4"), ("end", "i4"), ("is_real", "?"),
                 ("is_disappear", "?"), ("is_main_sub", "?"),
                 ("preprocess", "i4"), ("first_infall_snap", "i4")]


""" BRANCH_DTYPE is a numpy datatype representing the main branch of of halo's
merger tree. This forms a component of HISTORY_DTYPE, which 
 - The main branch of a given halo within the depth-first merger tree can be 
   found with x[start:end].
 - is_real: false if a halo is definitely a numerical artefact (e.g. if it's
   already a subhalo in its first snapshot).
 - is_disappear: true if the subhalo disappears without merging. This is also
   bad and probably means the thing is a numerical artefact.
 - is_main_sub: true is the halo was ever a subhalo of the zoom-in box's main 
   halo (includes splashback subhaloes).
 - preprocess: the index of the branch of the largest halo that hosted this 
   halo before it became a subhalo of the main halo. If the halo was never a
   subhalo of the main halo, this is just the index of largest halo to have
   every hosted this halo. If no other halo every hosted this halo before
   it entered Rvir of the main halo, this is -1. Includes splashback subhaloes
   and doesn't include collisions between subhaloes once they've already been
   accreted.
"""
BRANCH_DTYPE = [("start", "i4"), ("end", "i4"), ("is_real", "?"),
                 ("is_disappear", "?"), ("is_main_sub", "?"),
                 ("preprocess", "i4"), ("first_infall_snap", "i4")]

""" TREE_COL_NAMES is the mapping of variable names to columns in the
consistent-trees file. These are the variable names you need to pass to
read_tree().
"""
TREE_COL_NAMES = {
    "DFID": 28,
    "ID": 1,
    "DescID": 3,
    "UPID": 6,
    "Phantom": 8,
    "Snap": 31,
    "NextProg": 32,
    "Mvir": 10,
    "Rs": 12,
    "Vmax": 16,
    "M200b": 39,
    "M200c": 40,
    "M500c": 41,
    "Xoff": 43,
    "SpinBullock": 45,
    "BToA": 46,
    "CToA": 47,
    "VirialRatio": 56,
    "RVmax": 60,
    "X": 17,
    "V": 20,
    "J": 23,
    "A": 48,
}
_chinchilla_cosmology = { 'flat': True, 'H0': 70.0, 'Om0': 0.286,
                          'Ob0': 0.049, 'sigma8': 0.82, 'ns': 0.95 }
_banerjee_cosmology = { 'flat': True, 'H0': 70.0, 'Om0': 0.3,
                        'Ob0': 0.049, 'sigma8': 0.85, 'ns': 0.95 }
_carmen_cosmology = { 'flat': True, 'H0': 70.0, 'Om0': 0.25,
                      'Ob0': 0.049, 'sigma8': 0.8, 'ns': 1 }

""" parameter_table contains simulation-defining parameters. This includes a 
table of cosmological parameters ("flat", "H0", "Om0", "Ob0", "sigma8", and
"ns"), the particle mass in Msun, "mp", the Plummer-equivalent force
softening scale in comoving Mpc, "eps", and for convience, "h100".
"""
parameter_table = {
    "SymphonyLMC": _chinchilla_cosmology.copy(),
    "SymphonyMilkyWay": _chinchilla_cosmology.copy(),
    "SymphonyGroup": _chinchilla_cosmology.copy(),
    "SymphonyLCluster": _banerjee_cosmology.copy(),
    "SymphonyCluster": _carmen_cosmology.copy(),
    "MWest": _chinchilla_cosmology.copy(),
}

parameter_table["SymphonyLMC"]["eps"] = 0.080
parameter_table["SymphonyMilkyWay"]["eps"] = 0.170
parameter_table["SymphonyGroup"]["eps"] = 0.360
parameter_table["SymphonyLCluster"]["eps"] = 1.200
parameter_table["SymphonyCluster"]["eps"] = 3.250
parameter_table["MWest"]["eps"] = 0.170

parameter_table["SymphonyLMC"]["mp"] = 3.52476e4
parameter_table["SymphonyMilkyWay"]["mp"] = 2.81981e5
parameter_table["SymphonyGroup"]["mp"] = 2.25585e6
parameter_table["SymphonyLCluster"]["mp"] = 1.51441632e8
parameter_table["SymphonyCluster"]["mp"] = 1.26201360e8
parameter_table["MWest"]["mp"] = 2.81981e5

for sim in parameter_table:
    param = parameter_table[sim]
    param["h100"] = param["H0"]/100

parameter_table["ExampleSuite"] = parameter_table["MWest"]
    
def colossus_parameters(param):
    """ colossus_parameters converts a parameter dictionary into a colossus-
    comparitble parameter dictionary.
    """
    var_names = ["Om0", "flat", "H0", "Ob0", "sigma8", "ns"]
    return { name: param[name] for name in var_names }

P_FILE_FMT = "%s/particles/part_%03d.%d"

def halo_dir_to_suite_name(dir_name):
    """ dur_to_suite_name returns the name of the suite that a halo in the
    given directory belongs to.
    """
    suite_dir, halo_name = os.path.split(dir_name)
    base_dir, suite_name = os.path.split(suite_dir)
    return suite_name

def scale_factors(dir_name):
    """ scale_factors returns the scale factors of each snapshot for a halo in
    the given directory.
    """
    # TODO: individual halo-by-halo scale factors
    suite_name = halo_dir_to_suite_name(dir_name)
    if suite_name in ["SymphonyLMC", "SymphonyGroup",
                      "SymphonyMilkyWay", "MWest"]:
        return 10**np.linspace(np.log10(0.05), np.log10(1), 236)
    elif suite_name in ["SymphonyLCluster",  "SymphonyCluster"]:
        return 10**np.linspace(np.log10(0.075), np.log10(1), 200)
    else:
        raise ValueError(("The halo in %s does not bleong to a " + 
                          "recognized suite.") % dir_name)

def mvir_to_rvir(mvir, a, omega_M):
    """ mvir_to_rvir converts a Bryan & Norman virial mass in Msun/h to a virial
    radius in comoving Mpc/h at a given scale factor a, and omega_M.
    """
    
    if type(mvir) == np.ndarray:
        mvir = np.maximum(np.zeros(len(mvir)), mvir)
    else:
        mvir = max(0, mvir)

    omega_L = 1 - omega_M
    Ez = np.sqrt(omega_M/a**3 + omega_L)
    rho_crit = 2.77519737e11*Ez**2
    omega_Mz = (omega_M/a**3)/Ez**2

    rho_m = omega_Mz * rho_crit

    x = omega_Mz - 1
    delta_vir = 18*np.pi**2 + 82*x - 39.0*x**2
    rho_vir = rho_crit*delta_vir

    r_phys = (mvir/(rho_vir * (4*np.pi / 3)))**(1.0/3)
    r_cmov = r_phys/a

    return r_cmov

def flatten(arrays):
    """ flatten takes a list of numpy arrays and flattens it into a single
    array. arrays[i].shape[0] can be any value, but all other components of the
    shape vectors must be the same. THis is needed because hstack doesn't work
    on tensor-arrays.
    """

    N = sum(arr.shape[0] for arr in arrays)

    shape, dtype = arrays[0].shape, arrays[0].dtype
    if len(shape) == 1:
        out = np.zeros(N, dtype=dtype)
    else:
        out = np.zeros((N,) + shape[1:], dtype=dtype)

    start, end = 0, 0
    for i in range(len(arrays)):
        end += arrays[i].shape[0]
        out[start: end] = arrays[i]
        start = end

    return out

def merger_snap(h, x_sub, snap_sub):
    """ merger_snap returns the snapshot where a subhalo with a given set of
    positions and snapshots first falls within h, a halo (i.e. a return value
    of read_mergers()).
    """
    dist = np.sqrt(np.sum((h["x"][snap_sub] - x_sub)**2, axis=1))
    within = dist < h["rvir"][snap_sub]
    merger = h["ok"][snap_sub] & within
    
    if np.sum(merger) == 0:
        return -1
    else:
        return np.min(snap_sub[merger])

def pristine_merger_indices(b):
    return np.where(b["is_real"] & (~b["is_disappear"]) &
                    b["is_main_sub"] & (b["preprocess"] == -1))[0]

def merger_stats(b, m, x, mvir, snap):
    """ merger_stats returns several useful values: mpeak of the subhalo, the
    scale factor of the merger, the snapshot of the merger, and the mass ratio
    between the host and subhalo at the merger snapshot.
    """
    sub_idx = pristine_merger_indices(b)
    mw = m[0]

    ratio = np.zeros(len(sub_idx))
    m_snap = np.zeros(len(sub_idx), dtype=int)
    mpeak = np.zeros(len(sub_idx))
    
    mw_mass = np.max(mw["mvir"])
    for j, i in enumerate(sub_idx):
        mvir_i = mvir[b["start"][i]: b["end"][i]]
        snap_i = snap[b["start"][i]: b["end"][i]]
        x_i = x[b["start"][i]: b["end"][i]]
                
        m_snap_i = merger_snap(mw, x_i, snap_i)

        m_snap_sub = np.searchsorted(snap_i[::-1], m_snap_i)
        mpeak[j] = np.max(mvir_i)
        m_snap[j] = m_snap_i
        ratio[j] = mvir_i[::-1][m_snap_sub]/mw["mvir"][m_snap_i]

    return mpeak, m_snap, ratio, sub_idx

def read_subhalos(params, dir_name):
    """ read_subhalos reads major merger data from the halo directory dir_name.
    It returns two arrays. The first, m_idx, is the indices of the major
    mergers within the branches arrays. Index 0 is the main halo, index 1 is the
    biggest merger (by Mpeak), index 2 is the second biggest, etc. As a
    convenience, data from the main branches of those haloes are returned as
    the second argument, m. m[halo_idx, snap] gives the  properties of the
    halo at the index halo_idx in m_idx and the snapshot snap. The fields are
    given by SUBHALO_DTYPE (see the header of this file). If a halo doesn't
    exist at a given snapshot, values are set -1 ok will be set to false.
    """
    fname = path.join(dir_name, "halos", "subhalos.dat")
    f = open(fname, "rb")

    n_snap = struct.unpack("i", f.read(4))[0]
    n_merger = struct.unpack("i", f.read(4))[0]

    idx = np.fromfile(f, np.int32, n_merger)    
    out = np.zeros((n_merger, n_snap), dtype=SUBHALO_DTYPE)
    a = scale_factors(dir_name)

    for i in range(n_merger):
        out["mvir"][i,:] = np.fromfile(f, np.float32, n_snap)
        out["ok"][i,:] = out["mvir"][i,:] > 0
        out["rvir"][i,:] = mvir_to_rvir(out["mvir"][i,:], a, params["Om0"])

    out["rvir"][out["rvir"] == 0] = -1
        
    for i in range(n_merger):
        out["vmax"][i,:] = np.fromfile(f, np.float32, n_snap)
        ok = out["rvir"][i,:] > 0
        out["cvir"][i,ok] = vmax_to_cvir_nfw(
            out["vmax"][i,ok], out["mvir"][i,ok], out["rvir"][i,ok]*a[ok]
        )
        
    for i in range(n_merger):
        out["rvmax"][i,:] = np.fromfile(f, np.float32, n_snap)
    for i in range(n_merger):
        out["id"][i,:] = np.fromfile(f, np.int32, n_snap)
    for i in range(n_merger):
        out["x"][i,:,:] = np.fromfile(f, (np.float32, (3,)), n_snap)
    for i in range(n_merger):
        out["v"][i,:,:] = np.fromfile(f, (np.float32, (3,)), n_snap)
        
    f.close()

    histories = get_subhalo_histories(out, idx, dir_name)
    
    return out, histories

def get_subhalo_histories(s, idx, dir_name):
    b = read_branches(dir_name)
    h = np.zeros(len(s), dtype=HISTORY_DTYPE)

    # These can just be copied over
    h["start"], h["end"] = b[idx]["start"], b[idx]["end"]
    h["is_real"], h["is_disappear"] = b[idx]["is_real"], b[idx]["is_disappear"]
    h["is_main_sub"] = b[idx]["is_main_sub"]
    # TODO: point into subhalos, not branches
    h["preprocess"] = b[idx]["preprocess"]
    h["first_infall_snap"] = b[idx]["first_infall_snap"]

    central = s[0]

    snap = np.arange(len(s[0]))
    
    for i in range(len(s)):
        mvir, vmax, x = s[i]["mvir"], s[i]["vmax"], s[i]["x"]
        ok = mvir > 0
        
        h["mpeak"][i], h["vpeak"][i] = np.max(mvir[ok]), np.max(vmax[ok])
        if i == 0: continue

        m_snap = merger_snap(central, x[ok], snap[ok])
        m_ratio = mvir[m_snap] / central["mvir"][m_snap]

        h[i]["merger_snap"], h[i]["merger_ratio"] = m_snap, m_ratio
        
    return h

def read_branches(dir_name):
    """ read_branches reads main branch data from the halo directory dir_name.
    It returns an array with length n_branches where each element has type
    BRANCH_DTYPE.
    """
    fname = path.join(dir_name, "halos", "tree_header.dat")
    f = open(fname, "rb")
    
    n = struct.unpack("i", f.read(4))[0]
    central_idx = struct.unpack("i", f.read(4))[0]
    out = np.zeros(n, dtype=BRANCH_DTYPE)

    edges = np.fromfile(f, np.int32, n+1)
    out["start"] = edges[:-1]
    out["end"] = edges[1:]
    out["is_real"] = np.fromfile(f, bool, n)
    out["is_disappear"] = np.fromfile(f, bool, n)
    out["is_main_sub"] = np.fromfile(f, bool, n)
    out["preprocess"] = np.fromfile(f, np.int32, n)
    out["first_infall_snap"] = np.fromfile(f, np.int32, n)

    return out    

def read_tree(dir_name, var_names):
    """ read_tree reads variables from the halo directory halo_dir in
    depth-first order. var_names is a list of variables to be read (see
    TREE_COL_NAMES). A list of arrays is returned. Use the branches and merger
    files to identify main branches and important haloes, respectively.
    """
    paths = [path.join(dir_name, fname) for fname in os.listdir(dir_name)]
    paths = sorted(paths)
    tree_files = [p for p in paths if path.isfile(p) and
                  len(p) > 6 and p[-6:] == "df.bin"]

    out = []
    for i in range(len(var_names)):
        var = []
        for j in range(len(tree_files)):
            hd = read_tree_header(tree_files[j])
            offset = tree_var_offset(hd, var_names[i])
            f = open(tree_files[j], "rb")
            col = tree_var_col(hd, var_names[i])
            f.seek(offset)
        
            if is_int(col, hd):
                var.append(np.fromfile(f, np.int32, hd.n))                
            elif is_float(col, hd):
                var.append(np.fromfile(f, np.float32, hd.n))
            else:
                var.append(np.fromfile(f, (np.float32, (3,)), hd.n))

        out.append(flatten(var))
    return out

def propagate_parent_indices(idx):
    """ propagate_parent_indices performs a union-find on the array idx so that
    if subhalo A was preprocessed by B which was preprocessed by C, A's index
    points to C.

    This is currently brute-force and very slow. There's a well-known union-find
    algorithm which is faster. Can switch to this if it ever matters, but it's
    also ~130 lines in my old Julia implementation, so I'm not sure that it's 
    worht it.
    """
    n_changed = -1
    while n_changed != 0:
        n_changed = 0
        for i in range(len(idx)):
            if idx[i] == i: idx[i] = -1
            if idx[i] != -1 and idx[[idx[i]]] != -1:
                n_changed += 1
                idx[i] = idx[idx[i]]

def read_merger_idxs(dir_name):
    halo_name = dir_name.split("/")[-1]
    parent_dir = "/".join(dir_name.split("/")[:-1])
    merger_idxs_name = path.join(parent_dir, "merger_idxs.txt")
    lmc_idx_cosmo, lmc_idx_zoom, gse_idx = np.loadtxt(
        merger_idxs_name, usecols=(1, 4, 7), dtype=int).T
    halo_names = np.loadtxt(merger_idxs_name, usecols=(0,), dtype=str)
    for i in range(len(halo_names)):
        if halo_name == halo_names[i]:
            return lmc_idx_cosmo[i], lmc_idx_zoom[i], gse_idx[i]
    raise ValueError("Could not find %s in %s" % (halo_name, merger_idxs_name))

# Everything else in this file is an internal helper function

def is_int(col, hd): return col < hd.n_int
def is_float(col, hd): return col >= hd.n_int and col < hd.n_float
     
def read_tree_header(fname):
    f = open(fname, "rb")
    class Header(object): pass
    hd = Header()
    hd.n, hd.n_int, hd.n_float, hd.n_vec = struct.unpack("iiii", f.read(16))
    cols = array.array("i")
    cols.fromfile(f, hd.n)
    hd.cols = np.asarray(cols, dtype=np.int32)
    return hd

def tree_var_col(hd, var_name):
    if var_name not in TREE_COL_NAMES:
        raise ValueError("Variable name '%s' unrecognized" % var_name)
    
    target_col = TREE_COL_NAMES[var_name]
    for i in range(len(hd.cols)):
        if hd.cols[i] == target_col: break

    return i

def tree_var_offset(hd, var_name):
    i = tree_var_col(hd, var_name)
    hd_size = 4*4 + 4*(hd.n_int + hd.n_float + hd.n_vec)
    return hd.n*4*(i + 2*max(0, i - hd.n_int - hd.n_float)) + hd_size    


def read_particle_header(base_dir):
    n_snap = struct.unpack("i", f.read(4))[0]
    n_merger = struct.unpack("i", f.read(4))[0]

    idx = np.fromfile(f, np.int32, n_merger)    
    
class ParticleHeader(object):
    def __init__(self, base_dir):
        file_name = path.join(base_dir, "particles", "particle_header.dat")
        f = open(file_name, "rb")
        
        self.n_file = struct.unpack("i", f.read(4))[0]
        self.n_halo = struct.unpack("i", f.read(4))[0]
        self.n_particle = struct.unpack("i", f.read(4))[0]
        
        self.file_lengths = np.fromfile(f, np.int32, self.n_file)
        self.offsets = np.fromfile(f, np.int32, self.n_halo)
        self.sizes = np.fromfile(f, np.int32, self.n_halo)
        self.file_idxs = np.fromfile(f, np.int32, self.n_halo)
        self.n0 = np.fromfile(f, np.int32, self.n_halo)

        self.base_dir = base_dir
        
        f.close()

class ParticleTags(object):
    def __init__(self, base_dir, part_hd):
        self.id = [None]*part_hd.n_halo
        self.snap = [None]*part_hd.n_halo
        self.flag = [None]*part_hd.n_halo

        for i_file in range(part_hd.n_file):
            file_name = path.join(base_dir, "particles", "tags.%d.dat" % i_file)
            f = open(file_name, "rb")
            
            to_read = np.where(i_file == part_hd.file_idxs)[0]
            for i in to_read:
                self.id[i] = np.fromfile(f, np.int32, part_hd.sizes[i])
                self.snap[i] = np.fromfile(f, np.int16, part_hd.sizes[i])
                self.flag[i] = np.fromfile(f, np.uint8, part_hd.sizes[i])

            f.close()

        self.n0 = part_hd.n0

class TagLookup(object):
    def __init__(self, base_dir):
        file_name = path.join(base_dir, "particles", "tags.lookup_table.dat")
        f = open(file_name, "rb")
        Np = struct.unpack("i", f.read(4))[0]
        self.halo = np.fromfile(f, np.int16, Np)
        self.index = np.fromfile(f, np.int32, Np)
        
class ParticleInfo(object):
    def __init__(self, base_dir):
        self.part_hd = ParticleHeader(base_dir)
        self.tags = ParticleTags(base_dir, self.part_hd)
        self.lookup = TagLookup(base_dir)

        global_offset = np.zeros(self.part_hd.n_halo, dtype=int)
        global_offset[1:] = np.cumsum(self.part_hd.n0[:-1])
        self.global_offset = global_offset
        self.global_index = global_offset[self.lookup.halo] + self.lookup.index
        
def read_particles(part_info, base_dir, snap, var_name):
    hd, tags = part_info.part_hd, part_info.tags
    
    if var_name == "id":
        return tags.id
    elif var_name == "snap":
        return tags.snap
    elif var_name == "ownership":
        return tags.flag
    elif var_name == "valid":
        valid = [None]*len(tags.snap)
        for i in range(len(valid)):
            valid[i] = tags.snap[i] <= snap
        return valid
    elif var_name in ["x", "v"]:
        x_full = np.zeros((hd.n_particle, 3))

        for i_file in range(hd.n_file):
            snap_name = "snap_%03d" % snap
            file_name = "%s.%d.dat" % (var_name, i_file)
            path = os.path.join(hd.base_dir, "particles", snap_name, file_name)
            f = open(path, "rb")
            
            code = struct.unpack("i", f.read(4))[0]
            if code != 0: raise ValueError("%s is not a vector file." % path)

            to_read = np.where(hd.file_idxs == i_file)[0]
            for i_halo in to_read:
                if hd.n0[i_halo] == 0: continue
                ok = tags.snap[i_halo][tags.flag[i_halo] == 0] <= snap
                if np.sum(ok) == 0: continue

                size = struct.unpack("q", f.read(8))[0]
                min = np.array(struct.unpack("fff", f.read(12)))
                max = np.array(struct.unpack("fff", f.read(12)))
                
                qx_i = np.fromfile(f, np.uint16, size*3)
                x_i = _dequantize_vector(qx_i, min, max)

                x_i = _expand_vector(tags, x_i, i_halo, snap)
                offset = part_info.global_offset
                x_full[offset[i_halo]: offset[i_halo]+len(x_i)] = x_i

            f.close()
            
        out = [None]*hd.n_halo
        for i_halo in range(hd.n_halo):
            idx = part_info.global_index[tags.id[i_halo] - 1]
            out[i_halo] = x_full[idx]

        return out
    elif var_name == "core":
        file_name = os.path.join(base_dir, "halos", "cores.dat")

<<<<<<< HEAD
        with open(file_name, "wb") as fp:
            n_halo, n_core = struct.unpack("qq", fp.read(8))
            idxs = npfromfile(fp, dtype=np.int32, count=n_halo*n_core)
=======
        with open(file_name, "rb") as fp:
            n_halo, n_core = struct.unpack("ii", fp.read(8))
            idxs = np.fromfile(fp, dtype=int, count=n_halo*n_core)
>>>>>>> 6fec3cb3
            idxs = idxs.reshape((n_halo, n_core))
        return idxs
    else:
        raise ValueError("Unknown property name, '%s'" % var_name)
    
def _dequantize_vector(qx, min, max):
    dx = max - min
    n = len(qx)//3
    
    qx_vec = qx.reshape((n, 3))
    uint16_max = float(np.iinfo(np.uint16).max)
    out = np.zeros((n, 3))
    for dim in range(3):
        out[:,dim] = dx[dim]/uint16_max*(qx_vec[:,dim]+ random.random(n)) + min[dim]

    return out
         
def _expand_vector(tags, x, i, snap):
    ok = tags.snap[i][tags.flag[i] == 0] <= snap
    out = np.ones((len(ok), 3)) * np.nan
    if np.sum(ok) != len(x):
        print("   ", np.sum(ok), len(x))
    assert(np.sum(ok) == len(x))
    out[ok] = x
    return out
    
# NFW math
def _two_way_interpolate(x, y):
    """ two_way_interpolate returns interpolation functions that map from x -> y
    and y -> x. Both input arrays must monotonic.
    """
    if x[0] < x[1]:
        x_to_y = interpolate.interp1d(x, y)
    else:
        x_to_y = interpolate.interp1d(x[::-1], y[::-1])

    if y[0] < y[1]:
        y_to_x = interpolate.interp1d(y, x)
    else:
        y_to_x = interpolate.interp1d(y[::-1], x[::-1])

    return x_to_y, y_to_x

def _f(x): return np.log(1+x) - x/(1+x)
def _x_max_nfw(): return 2.1626
def _v_vmax_nfw(x): return 2.1506 * np.sqrt(_f(x) / x)
def _m_enc_nfw(x): return _f(x)
def _alpha_nfw(x): return -1 - 2*x/(1 + x)

def _half_mass_nfw(x, mass_fraction):
    def f_mass_ratio(xx):
        return _m_enc_nfw(xx) / _m_enc_nfw(x) - mass_fraction
    sol = optimize.root_scalar(f_mass_ratio, bracket=[1e-4*x, x])
    return sol.root

_c = 10**np.linspace(0, 3, 1000)
_cv = np.sqrt(_f(_x_max_nfw()) / _x_max_nfw() * _c/_f(_c))
# Make sure we're solving the correct part of the cV - cvir relation
_cv[_c < _x_max_nfw()] = 1.0 
c_to_cv_nfw, cv_to_c_nfw = _two_way_interpolate(_c, _cv)

def vmax_to_cvir_nfw(vmax, mvir, rvir):
    vvir = 655.8 * (mvir/1e14)**0.5 * (rvir/1.0)**-0.5
    cv = vmax/vvir
    cv[cv < 1] = 1
    return cv_to_c_nfw(cv)    

def main():
    base_dir = "/home/phil/code/src/github.com/phil-mansfield/symphony_pipeline/tmp_data"
    sim_dir = path.join(base_dir, "SymphonyMilkyWay", "Halo023")

    param = parameter_table["SymphonyMilkyWay"]
    h, hist = read_subhalos(param, sim_dir)
    
    info = ParticleInfo(sim_dir)

    x235 = read_particles(info, sim_dir, 235, "x")
    v235 = read_particles(info, sim_dir, 235, "v")
    ok235 = read_particles(info, sim_dir, 235, "valid")
    owner235 = read_particles(info, sim_dir, 235, "ownership")
    
    x234 = read_particles(info, sim_dir, 234, "x")
    v234 = read_particles(info, sim_dir, 234, "v")
    ok234 = read_particles(info, sim_dir, 234, "valid")
    owner234 = read_particles(info, sim_dir, 234, "ownership")

    for i in range(4):
        ok = ok234[i] & ok235[i]
        dx = x235[i][ok] - x234[i][ok]
        dv = v235[i][ok] - v234[i][ok]
        x_mid = np.median(dx, axis=0)
        v_mid = np.median(dv, axis=0)
        print(x_mid, v_mid)
        
if __name__ == "__main__": main()<|MERGE_RESOLUTION|>--- conflicted
+++ resolved
@@ -573,15 +573,9 @@
     elif var_name == "core":
         file_name = os.path.join(base_dir, "halos", "cores.dat")
 
-<<<<<<< HEAD
         with open(file_name, "wb") as fp:
             n_halo, n_core = struct.unpack("qq", fp.read(8))
             idxs = npfromfile(fp, dtype=np.int32, count=n_halo*n_core)
-=======
-        with open(file_name, "rb") as fp:
-            n_halo, n_core = struct.unpack("ii", fp.read(8))
-            idxs = np.fromfile(fp, dtype=int, count=n_halo*n_core)
->>>>>>> 6fec3cb3
             idxs = idxs.reshape((n_halo, n_core))
         return idxs
     else:
