import setuptools
<<<<<<< HEAD
version = "1.4.4"
=======
version = "1.4.5"
>>>>>>> cffc21cd

with open("README.md", "r", encoding="utf-8") as f:
    long_description = f.read()

setuptools.setup(
    name="symlib",
    version=version,
    author="Philip Mansfield",
    author_email="mansfield.astro@gmail.com",
    description="A library for working with data from the Symphony and MW-est zoom-in suites.",
    long_description=long_description,
    long_description_content_type="text/markdown",
    install_requires=["numpy", "scipy", "matplotlib", "colossus", "requests"],
    url="https://github.com/phil-mansfield/symlib",
    keywords=["python"],
    classifiers = [
        "Programming Language :: Python :: 3",
        "License :: OSI Approved :: MIT License",
        "Operating System :: OS Independent"
    ],
    packages=setuptools.find_packages(),
    python_requires=">=3.6"
)
#print(setuptools.find_packages(where="src"))<|MERGE_RESOLUTION|>--- conflicted
+++ resolved
@@ -1,9 +1,5 @@
 import setuptools
-<<<<<<< HEAD
-version = "1.4.4"
-=======
-version = "1.4.5"
->>>>>>> cffc21cd
+version = "1.4.6"
 
 with open("README.md", "r", encoding="utf-8") as f:
     long_description = f.read()
