import setuptools
<<<<<<< HEAD
version = "1.4.7"
=======
cversion = "1.4.8"
>>>>>>> 4310e664

with open("README.md", "r", encoding="utf-8") as f:
    long_description = f.read()

setuptools.setup(
    name="symlib",
    version=version,
    author="Philip Mansfield",
    author_email="mansfield.astro@gmail.com",
    description="A library for working with data from the Symphony and MW-est zoom-in suites.",
    long_description=long_description,
    long_description_content_type="text/markdown",
    install_requires=["numpy", "scipy", "matplotlib", "colossus", "requests"],
    url="https://github.com/phil-mansfield/symlib",
    keywords=["python"],
    classifiers = [
        "Programming Language :: Python :: 3",
        "License :: OSI Approved :: MIT License",
        "Operating System :: OS Independent"
    ],
    packages=setuptools.find_packages(),
    python_requires=">=3.6"
)
#print(setuptools.find_packages(where="src"))<|MERGE_RESOLUTION|>--- conflicted
+++ resolved
@@ -1,9 +1,5 @@
 import setuptools
-<<<<<<< HEAD
-version = "1.4.7"
-=======
-cversion = "1.4.8"
->>>>>>> 4310e664
+version = "1.4.8"
 
 with open("README.md", "r", encoding="utf-8") as f:
     long_description = f.read()
