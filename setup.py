import setuptools
<<<<<<< HEAD
version = "1.4.20"
=======
version = "1.4.21"
>>>>>>> b8973922

with open("README.md", "r", encoding="utf-8") as f:
    long_description = f.read()

setuptools.setup(
    name="symlib",
    version=version,
    author="Philip Mansfield",
    author_email="mansfield.astro@gmail.com",
    description="A library for working with data from the Symphony and MW-est zoom-in suites.",
    long_description=long_description,
    long_description_content_type="text/markdown",
    install_requires=["numpy", "scipy", "matplotlib", "colossus", "requests"],
    url="https://github.com/phil-mansfield/symlib",
    keywords=["python"],
    classifiers = [
        "Programming Language :: Python :: 3",
        "License :: OSI Approved :: MIT License",
        "Operating System :: OS Independent"
    ],
    packages=setuptools.find_packages(),
    python_requires=">=3.6"
)
#print(setuptools.find_packages(where="src"))<|MERGE_RESOLUTION|>--- conflicted
+++ resolved
@@ -1,9 +1,6 @@
 import setuptools
-<<<<<<< HEAD
-version = "1.4.20"
-=======
-version = "1.4.21"
->>>>>>> b8973922
+
+version = "1.4.22"
 
 with open("README.md", "r", encoding="utf-8") as f:
     long_description = f.read()
